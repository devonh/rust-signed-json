--- conflicted
+++ resolved
@@ -266,25 +266,17 @@
     }
 
     fn serialize_i64(self, v: i64) -> Result<Self::Ok, Self::Error> {
-<<<<<<< HEAD
         if self.options.enforce_int_range {
             assert_integer_in_range(v)?;
         }
-=======
-        assert_integer_in_range(v)?;
->>>>>>> 8882fcf0
 
         self.inner.serialize_i64(v)
     }
 
     fn serialize_i128(self, v: i128) -> Result<Self::Ok, Self::Error> {
-<<<<<<< HEAD
         if self.options.enforce_int_range {
             assert_integer_in_range(v)?;
         }
-=======
-        assert_integer_in_range(v)?;
->>>>>>> 8882fcf0
 
         self.inner.serialize_i128(v)
     }
@@ -306,25 +298,17 @@
     }
 
     fn serialize_u64(self, v: u64) -> Result<Self::Ok, Self::Error> {
-<<<<<<< HEAD
         if self.options.enforce_int_range {
             assert_integer_in_range(v)?;
         }
-=======
-        assert_integer_in_range(v)?;
->>>>>>> 8882fcf0
 
         self.inner.serialize_u64(v)
     }
 
     fn serialize_u128(self, v: u128) -> Result<Self::Ok, Self::Error> {
-<<<<<<< HEAD
         if self.options.enforce_int_range {
             assert_integer_in_range(v)?;
         }
-=======
-        assert_integer_in_range(v)?;
->>>>>>> 8882fcf0
 
         self.inner.serialize_u128(v)
     }
@@ -778,7 +762,6 @@
         assert!(to_string_canonical(&-(2i128.pow(60)), CanonicalizationOptions::strict()).is_err());
     }
 
-<<<<<<< HEAD
     #[test]
     fn backwards_compatibility() {
         assert_eq!(
@@ -797,17 +780,6 @@
             to_string_canonical(&-i128::MAX, CanonicalizationOptions::relaxed()).unwrap(),
             format!("{}", -i128::MAX)
         );
-=======
-        assert!(to_string_canonical(&2i64.pow(60)).is_err());
-        assert!(to_string_canonical(&2i128.pow(60)).is_err());
-        assert!(to_string_canonical(&-(2i64.pow(60))).is_err());
-        assert!(to_string_canonical(&-(2i128.pow(60))).is_err());
-
-        assert!(to_string_canonical(&u64::MAX).is_err());
-        assert!(to_string_canonical(&u128::MAX).is_err());
-        assert!(to_string_canonical(&i128::MAX).is_err());
-        assert!(to_string_canonical(&-i128::MAX).is_err());
->>>>>>> 8882fcf0
     }
 
     #[test]
